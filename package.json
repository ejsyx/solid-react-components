{
  "name": "@inrupt/solid-react-components",
<<<<<<< HEAD
  "version": "0.1.0-dev-01",
=======
  "version": "0.1.0-rc.1",
>>>>>>> bcdf8f20
  "description": "Solid React Components",
  "main": "build/index.js",
  "scripts": {
    "start": "node scripts/start.js",
    "build": "node scripts/build.js",
    "demo": "node scripts/demo.js",
    "test": "node scripts/test.js --env=jsdom"
  },
  "husky": {
    "hooks": {
      "pre-commit": "jest && eslint --ignore-path .gitignore ."
    }
  },
  "repository": {
    "type": "git",
    "url": "git+https://github.com/Inrupt-inc/solid-react-components"
  },
  "author": "Solid",
  "bugs": {
    "url": ""
  },
  "homepage": "https://github.com/Inrupt-inc/solid-react-components",
  "license": "MIT",
  "dependencies": {
    "@solid/query-ldflex": "^1.2.1",
    "@solid/react": "^1.1.3",
    "html-webpack-include-assets-plugin": "^1.0.6",
    "react-router-dom": "^4.3.1",
    "react-select": "^2.2.0",
    "solid-auth-client": "^2.2.14"
  },
  "devDependencies": {
    "styled-components": "^4.1.3",
    "@babel/core": "7.1.0",
    "@svgr/webpack": "2.4.1",
    "babel-core": "7.0.0-bridge.0",
    "babel-eslint": "9.0.0",
    "babel-jest": "23.6.0",
    "babel-loader": "8.0.4",
    "babel-plugin-named-asset-import": "^0.2.3",
    "babel-preset-react-app": "^6.1.0",
    "bfj": "6.1.1",
    "case-sensitive-paths-webpack-plugin": "2.1.2",
    "chalk": "2.4.1",
    "copy-webpack-plugin": "^4.6.0",
    "css-loader": "1.0.0",
    "dotenv": "6.0.0",
    "dotenv-expand": "4.2.0",
    "enzyme": "^3.8.0",
    "enzyme-adapter-react-16": "^1.7.1",
    "eslint": "5.6.0",
    "eslint-config-react-app": "^3.0.5",
    "eslint-loader": "2.1.1",
    "eslint-plugin-flowtype": "2.50.1",
    "eslint-plugin-import": "2.14.0",
    "eslint-plugin-jsx-a11y": "6.1.2",
    "eslint-plugin-react": "7.11.1",
    "file-loader": "2.0.0",
    "fork-ts-checker-webpack-plugin-alt": "0.4.14",
    "fs-extra": "7.0.0",
    "html-webpack-plugin": "4.0.0-alpha.2",
    "husky": "^1.3.1",
    "identity-obj-proxy": "3.0.0",
    "jest": "23.6.0",
    "jest-pnp-resolver": "1.0.1",
    "jest-resolve": "23.6.0",
    "lint-staged": "^8.1.0",
    "mini-css-extract-plugin": "0.4.3",
    "optimize-css-assets-webpack-plugin": "5.0.1",
    "pnp-webpack-plugin": "1.1.0",
    "postcss-flexbugs-fixes": "4.1.0",
    "postcss-loader": "3.0.0",
    "postcss-preset-env": "6.0.6",
    "postcss-safe-parser": "4.0.1",
    "react": "^16.6.3",
    "react-app-polyfill": "^0.1.3",
    "react-dev-utils": "^6.1.1",
    "react-dom": "^16.6.3",
    "resolve": "1.8.1",
    "sass-loader": "7.1.0",
    "style-loader": "0.23.0",
    "terser-webpack-plugin": "1.1.0",
    "url-loader": "1.1.1",
    "webpack": "4.28.4",
    "webpack-dev-server": "3.1.14",
    "webpack-manifest-plugin": "2.0.4",
    "workbox-webpack-plugin": "3.6.3"
  },
  "peerDependencies": {
    "styled-components": "^4.1.3"
  },
  "eslintConfig": {
    "extends": "react-app"
  },
  "browserslist": [
    ">0.2%",
    "not dead",
    "not ie <= 11",
    "not op_mini all"
  ],
  "jest": {
    "collectCoverageFrom": [
      "src/**/*.{js,jsx,ts,tsx}",
      "!src/**/*.d.ts"
    ],
    "resolver": "jest-pnp-resolver",
    "setupFiles": [
      "react-app-polyfill/jsdom"
    ],
    "testMatch": [
      "<rootDir>/src/**/__tests__/**/*.{js,jsx,ts,tsx}",
      "<rootDir>/src/**/?(*.)(spec|test).{js,jsx,ts,tsx}"
    ],
    "testEnvironment": "jsdom",
    "testURL": "http://localhost",
    "transform": {
      "^.+\\.(js|jsx|ts|tsx)$": "<rootDir>/node_modules/babel-jest",
      "^.+\\.css$": "<rootDir>/config/jest/cssTransform.js",
      "^(?!.*\\.(js|jsx|ts|tsx|css|json)$)": "<rootDir>/config/jest/fileTransform.js"
    },
    "transformIgnorePatterns": [
      "[/\\\\]node_modules[/\\\\].+\\.(js|jsx|ts|tsx)$",
      "^.+\\.module\\.(css|sass|scss)$"
    ],
    "moduleNameMapper": {
      "^react-native$": "react-native-web",
      "@components": "<rootDir>/src/lib/components/",
      "@styled-components": "<rootDir>/src/lib/styled-components/",
      "@utils": "<rootDir>/src/utils",
      "@entities": "<rootDir>/src/lib/entities",
      "@testSetup": "<rootDir>/src/test/setup",
      "^.+\\.module\\.(css|sass|scss)$": "identity-obj-proxy"
    },
    "moduleFileExtensions": [
      "web.js",
      "js",
      "web.ts",
      "ts",
      "web.tsx",
      "tsx",
      "json",
      "web.jsx",
      "jsx",
      "node"
    ]
  },
  "babel": {
    "presets": [
      "react-app"
    ]
  }
}<|MERGE_RESOLUTION|>--- conflicted
+++ resolved
@@ -1,10 +1,6 @@
 {
   "name": "@inrupt/solid-react-components",
-<<<<<<< HEAD
-  "version": "0.1.0-dev-01",
-=======
   "version": "0.1.0-rc.1",
->>>>>>> bcdf8f20
   "description": "Solid React Components",
   "main": "build/index.js",
   "scripts": {
