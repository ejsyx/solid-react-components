--- conflicted
+++ resolved
@@ -1,30 +1,3 @@
-<<<<<<< HEAD
-# Changelog
-
-## 2.0 ( November 25, 2018 )
-
-- Updated to `create-react-app` version 2.0
-
-## 1.1.0 ( December 27, 2017 )
-
-### News
-
-We have decided to track and follow philosophy of `create-react-app` and constantly update our NPM library starter with the updates of `create-react-app`
-
-### Breaking
-
-- Removed Sass support by default
-
-### Main
-
-- Updated to `create-react-app` version `1.4.3`
-- Updated demo example of library
-
-### Components
-
-- Added Uploader Component
-- Added ProfileUploader Component
-=======
 # Solid React Components Library
 
 ## 0.1.0 ( January 30, 2019 )
@@ -45,4 +18,5 @@
 - Test infrastructure
 - Unit tests for each component
 - Error exposure to the parent application
->>>>>>> 65b5f7f3
+- Added Uploader Component
+- Added ProfileUploader Component